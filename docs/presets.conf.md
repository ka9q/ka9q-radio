--- conflicted
+++ resolved
@@ -23,10 +23,6 @@
 | lsb       | linear    |   3.05k | amateur radio LSB |
 | dsb       | linear    |  10.0k  | amateur radio DSB-SC, uses PLL squaring to recover carrier |
 | amsq      | linear    |   6.0k  | envelope detected AM with carrier squelch |
-<<<<<<< HEAD
-| wspr      | linear    |   3.05k | same as **usb** but with ACG disabled |
-=======
 | wspr      | linear    |   3.05k | same as **usb** but with AGC disabled |
->>>>>>> 82e3f73f
 | spectrum  | spectrum  |   NA    | experimental |
 | nam       | linear    |   6.0k  | narrow (completely flat) AM, passes DC|