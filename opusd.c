--- conflicted
+++ resolved
@@ -248,14 +248,8 @@
 
   char description[1024];
   snprintf(description,sizeof(description),"pcm-source=%s",Input); // what if it changes?
-<<<<<<< HEAD
-  int socksize = sizeof(Opus_dest_socket);
+  int socksize = sizeof(Opus_out_socket);
   uint32_t addr = (239U << 24) | (ElfHashString(Output) & 0xffffff);
-  avahi_start(Name,"_opus._udp",5004,Output,addr,description,&Opus_dest_socket,&socksize);
-
-=======
-  int socksize = sizeof(Opus_out_socket);
-  uint32_t addr = (239 << 24) | (ElfHashString(Output) & 0xffffff);
   avahi_start(Name,"_opus._udp",DEFAULT_RTP_PORT,Output,addr,description,&Opus_out_socket,&socksize);
   {
     struct sockaddr_in *sin = (struct sockaddr_in *)&Metadata_out_socket;
@@ -263,7 +257,6 @@
     sin->sin_addr.s_addr = htonl(addr);
     sin->sin_port = htons(DEFAULT_STAT_PORT);
   }
->>>>>>> ecb34c98
   // Can't resolve this until the avahi service is started
   if(strlen(iface) == 0 && Default_mcast_iface != NULL)
     strlcpy(iface,Default_mcast_iface,sizeof(iface));
